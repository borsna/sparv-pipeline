--- conflicted
+++ resolved
@@ -2,15 +2,9 @@
 
 import logging
 import pathlib
-<<<<<<< HEAD
-import sys
-import unicodedata
-from typing import List, Optional, Union
-=======
 import unicodedata
 from collections import defaultdict, OrderedDict
 from typing import List, Optional, Union, Tuple
->>>>>>> 25678e82
 
 from .classes import Annotation, Model
 
