<<<<<<< HEAD
snakemake
nltk
=======
nltk>=3.4.5
>>>>>>> 5fd99c0a
python-dateutil
PyYAML
six<|MERGE_RESOLUTION|>--- conflicted
+++ resolved
@@ -1,9 +1,5 @@
-<<<<<<< HEAD
 snakemake
-nltk
-=======
 nltk>=3.4.5
->>>>>>> 5fd99c0a
 python-dateutil
 PyYAML
 six